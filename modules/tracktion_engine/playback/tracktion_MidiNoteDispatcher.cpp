/*
    ,--.                     ,--.     ,--.  ,--.
  ,-'  '-.,--.--.,--,--.,---.|  |,-.,-'  '-.`--' ,---. ,--,--,      Copyright 2018
  '-.  .-'|  .--' ,-.  | .--'|     /'-.  .-',--.| .-. ||      \   Tracktion Software
    |  |  |  |  \ '-'  \ `--.|  \  \  |  |  |  |' '-' '|  ||  |       Corporation
    `---' `--'   `--`--'`---'`--'`--' `---' `--' `---' `--''--'    www.tracktion.com

    Tracktion Engine uses a GPL/commercial licence - see LICENCE.md for details.
*/

namespace tracktion_engine
{

MidiNoteDispatcher::MidiNoteDispatcher()
{
}

MidiNoteDispatcher::~MidiNoteDispatcher()
{
    stopTimer();
}

void MidiNoteDispatcher::nextBlockStarted (PlayHead& playhead, EditTimeRange streamTime, int blockSize)
{
    ScopedLock s (deviceLock);

    for (auto state : devices)
    {
        auto delay = state->device->getMidiOutput().getDeviceDelay();
        auto& buffer = state->device->refillBuffer (playhead, streamTime - delay, blockSize);
        state->device->context.masterLevels.processMidi (buffer, nullptr);
<<<<<<< HEAD
        state->buffer.mergeFromAndClear (buffer);
=======
        
        if (! state->device->sendMessages (playhead, buffer, streamTime - delay))
            state->buffer.mergeFromAndClear (buffer);
>>>>>>> 852f724c
    }
}

void MidiNoteDispatcher::masterTimeUpdate (PlayHead& playhead, double streamTime)
{
    const ScopedLock s (timeLock);
    masterTime = playhead.streamTimeToSourceTime (streamTime);
    hiResClockOfMasterTime = Time::getMillisecondCounterHiRes();
}

void MidiNoteDispatcher::prepareToPlay (PlayHead& playhead, double start)
{
    const ScopedLock s (timeLock);
    masterTime = playhead.streamTimeToSourceTime (start);
    hiResClockOfMasterTime = Time::getMillisecondCounterHiRes();
}

double MidiNoteDispatcher::getCurrentTime() const
{
    const ScopedLock s (timeLock);
    return masterTime + (Time::getMillisecondCounterHiRes() - hiResClockOfMasterTime) * 0.001;
}

void MidiNoteDispatcher::setMidiDeviceList (const OwnedArray<MidiOutputDeviceInstance>& newList)
{
    CRASH_TRACER
    OwnedArray<DeviceState> newDevices;

    for (auto* d : newList)
        newDevices.add (new DeviceState (d));

    if (newList.isEmpty())
        stopTimer();

    bool startTimerFlag = false;

    {
        const ScopedLock sl (deviceLock);
        newDevices.swapWith (devices);
        startTimerFlag = ! devices.isEmpty();
    }

    if (startTimerFlag)
        startTimer (1);
}

void MidiNoteDispatcher::hiResTimerCallback()
{
    struct MessageToSend
    {
        MidiOutputDeviceInstance* device;
        MidiMessage message;
    };

    Array<MessageToSend> messagesToSend;
    messagesToSend.ensureStorageAllocated (32);

    {
        const ScopedLock sl (deviceLock);

        for (auto d : devices)
        {
            auto* device = d->device;
            auto& buffer = d->buffer;
            auto& midiOut = device->getMidiOutput();

            if (buffer.isAllNotesOff)
            {
                buffer.clear();
                midiOut.sendNoteOffMessages();
            }
            else
            {
                while (buffer.isNotEmpty())
                {
                    auto& message = buffer[0];

                    auto noteTime = message.getTimeStamp();
                    auto currentTime = getCurrentTime();

                    if (noteTime > currentTime + 0.2)
                    {
                        buffer.remove (0);
                    }
                    else if (noteTime <= currentTime)
                    {
                        messagesToSend.add ({ device, message });
                        buffer.remove (0);
                    }
                    else
                    {
                        break;
                    }
                }
            }
        }
    }

    for (auto& m : messagesToSend)
        m.device->getMidiOutput().fireMessage (m.message);
}

}<|MERGE_RESOLUTION|>--- conflicted
+++ resolved
@@ -29,13 +29,9 @@
         auto delay = state->device->getMidiOutput().getDeviceDelay();
         auto& buffer = state->device->refillBuffer (playhead, streamTime - delay, blockSize);
         state->device->context.masterLevels.processMidi (buffer, nullptr);
-<<<<<<< HEAD
-        state->buffer.mergeFromAndClear (buffer);
-=======
         
         if (! state->device->sendMessages (playhead, buffer, streamTime - delay))
             state->buffer.mergeFromAndClear (buffer);
->>>>>>> 852f724c
     }
 }
 
